# Create a table.
statement ok
create table ddl_t (v1 int);

# Create a mview on top of it.
statement ok
create materialized view ddl_mv as select v1 from ddl_t;

# Create an index on top of it.
statement ok
create index ddl_index on ddl_t(v1);

statement error
drop index ddl_mv;

statement error
drop materialized view ddl_index;

statement ok
drop index ddl_index;

statement ok
drop materialized view ddl_mv;

statement ok
drop table ddl_t;

statement ok
create table t1 (v1 int, v2 int);

statement ok
create index if not exists idx1 on t1(v1) include(v2);

statement error
create index idx1 on t1(v1) include(v2);

statement ok
create index if not exists idx1 on t1(v1) include(v2);

statement ok
drop index idx1

statement ok
drop table t1

statement ok
create table t1 (v1 int, v2 int);

statement ok
<<<<<<< HEAD
create materialized view v as select count(*) cnt from t1;

statement ok
create index mv_idx on v(cnt);

statement ok
create materialized view v2 as select cnt,cnt cnt2 from v;

statement error
drop materialized view v;

statement ok
drop materialized view v2;

statement ok
drop materialized view v;

statement ok
drop table t1;
=======
create index idx1 on t1(v1) include(v2) distributed by(v1);

statement error
create index idx2 on t1(v1) include(v2) distributed by(v2);

statement error
create index idx3 on t1(v1) include(v2) distributed by(v1, v2);

statement ok
create index idx4 on t1(v1,v2) distributed by(v1, v2);

statement ok
create index idx5 on t1(v1,v2) distributed by(v1);

statement ok
drop index idx1

statement ok
drop index idx4

statement ok
drop index idx5

statement ok
drop table t1
>>>>>>> 527b6560
<|MERGE_RESOLUTION|>--- conflicted
+++ resolved
@@ -47,27 +47,6 @@
 create table t1 (v1 int, v2 int);
 
 statement ok
-<<<<<<< HEAD
-create materialized view v as select count(*) cnt from t1;
-
-statement ok
-create index mv_idx on v(cnt);
-
-statement ok
-create materialized view v2 as select cnt,cnt cnt2 from v;
-
-statement error
-drop materialized view v;
-
-statement ok
-drop materialized view v2;
-
-statement ok
-drop materialized view v;
-
-statement ok
-drop table t1;
-=======
 create index idx1 on t1(v1) include(v2) distributed by(v1);
 
 statement error
@@ -93,4 +72,27 @@
 
 statement ok
 drop table t1
->>>>>>> 527b6560
+
+statement ok
+create table t1 (v1 int, v2 int);
+
+statement ok
+create materialized view v as select count(*) cnt from t1;
+
+statement ok
+create index mv_idx on v(cnt);
+
+statement ok
+create materialized view v2 as select cnt,cnt cnt2 from v;
+
+statement error
+drop materialized view v;
+
+statement ok
+drop materialized view v2;
+
+statement ok
+drop materialized view v;
+
+statement ok
+drop table t1;