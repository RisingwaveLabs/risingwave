--- conflicted
+++ resolved
@@ -10,7 +10,24 @@
     v_timestamp timestamp
 );
 
-<<<<<<< HEAD
+CREATE TABLE t_remote_1 (
+    id BIGINT PRIMARY KEY,
+    v_varchar VARCHAR(255),
+    v_text TEXT,
+    v_integer INT,
+    v_smallint SMALLINT,
+    v_bigint BIGINT,
+    v_decimal DECIMAL(10,2),
+    v_real FLOAT,
+    v_double DOUBLE,
+    v_boolean BOOLEAN,
+    v_date DATE,
+    v_time TIME,
+    v_timestamp TIMESTAMP,
+    v_jsonb JSON,
+    v_bytea BLOB
+);
+
 
 CREATE TABLE t_types (
    id BIGINT PRIMARY KEY,
@@ -29,22 +46,4 @@
    jsonb_column JSON,
    array_column LONGTEXT,
    array_column2 LONGTEXT
-=======
-CREATE TABLE t_remote_1 (
-    id BIGINT PRIMARY KEY,
-    v_varchar VARCHAR(255),
-    v_text TEXT,
-    v_integer INT,
-    v_smallint SMALLINT,
-    v_bigint BIGINT,
-    v_decimal DECIMAL(10,2),
-    v_real FLOAT,
-    v_double DOUBLE,
-    v_boolean BOOLEAN,
-    v_date DATE,
-    v_time TIME,
-    v_timestamp TIMESTAMP,
-    v_jsonb JSON,
-    v_bytea BLOB
->>>>>>> 5ea2204e
 );