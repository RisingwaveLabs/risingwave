statement ok
SET BACKGROUND_DDL=true;

statement ok
ALTER SYSTEM SET max_concurrent_creating_streaming_jobs TO 4;

statement ok
CREATE TABLE t (v1 int);

statement ok
INSERT INTO t select * from generate_series(1, 100000);

statement ok
FLUSH;

statement ok
SET STREAMING_RATE_LIMIT=10000;

statement ok
CREATE MATERIALIZED VIEW m1 as SELECT * FROM t;

statement ok
CREATE MATERIALIZED VIEW m2 as SELECT * FROM t;

query I
select count(*) from rw_catalog.rw_ddl_progress;
----
2

statement error
SELECT * FROM m1;

# Meta should always reject duplicate mview.
statement error
CREATE MATERIALIZED VIEW m2 as SELECT * FROM t;

<<<<<<< HEAD
# Wait for background ddl to finish
statement ok
WAIT;
=======
statement ok
wait;
>>>>>>> df1a260e

query I
select count(*) from m1;
----
100000

query I
select count(*) from m2;
----
100000

statement ok
DROP MATERIALIZED VIEW m1;

statement ok
DROP MATERIALIZED VIEW m2;

statement ok
DROP TABLE t;

statement ok
SET BACKGROUND_DDL=false;

statement ok
ALTER SYSTEM SET max_concurrent_creating_streaming_jobs TO 1;<|MERGE_RESOLUTION|>--- conflicted
+++ resolved
@@ -34,14 +34,8 @@
 statement error
 CREATE MATERIALIZED VIEW m2 as SELECT * FROM t;
 
-<<<<<<< HEAD
-# Wait for background ddl to finish
-statement ok
-WAIT;
-=======
 statement ok
 wait;
->>>>>>> df1a260e
 
 query I
 select count(*) from m1;
