--- conflicted
+++ resolved
@@ -209,7 +209,6 @@
 drop function add_sub_wrapper;
 
 statement ok
-<<<<<<< HEAD
 drop function recursive;
 
 statement ok
@@ -217,9 +216,9 @@
 
 statement ok
 drop function recursive_non_recursive;
-=======
+
+statement ok
 drop function add_sub_types;
->>>>>>> cf9a2dbc
 
 # Drop the mock table
 statement ok
