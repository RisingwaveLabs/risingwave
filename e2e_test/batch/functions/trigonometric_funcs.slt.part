query R
SELECT abs(sin(1) - 0.8414709848078965) < 0.000000000000001
----
t

query R
SELECT abs(cos(1) - 0.5403023058681398) < 0.000000000000001
----
t

query R
SELECT abs(tan(1) - 1.557407724654902) < 0.000000000000001
----
t

query R
SELECT abs(cot(1) - 0.6420926159343308) < 0.000000000000001
----
t

query R
SELECT abs(asin(1) - 1.5707963267948966) < 0.000000000000001
----
t

query R
SELECT abs(acos(1) - 0) < 0.000000000000001
----
t

query R
SELECT abs(atan(1) - 0.7853981633974483) < 0.000000000000001
----
t

query R
SELECT abs(sin(1.1) - 0.8912073600614354) < 0.000000000000001
----
t

query R
SELECT abs(cos(1.1) - 0.4535961214255773) < 0.000000000000001
----
t

query R
SELECT abs(tan(1.1) - 1.9647596572486525) < 0.000000000000001
----
t

query R
SELECT abs(cot(1.1) - 0.5089681052390642) < 0.000000000000001
----
t

query R
SELECT asin(1.1)
----
NaN

query R
SELECT acos(1.1)
----
NaN

query R
SELECT abs(atan(1.1) - 0.8329812666744317) < 0.000000000000001
----
t

query R
SELECT abs(sin(-1.1) - -0.8912073600614354) < 0.000000000000001
----
t

query R
SELECT abs(cos(-1.1) - 0.4535961214255773) < 0.000000000000001
----
t

query R
SELECT abs(tan(-1.1) - -1.9647596572486525) < 0.000000000000001
----
t

query R
SELECT abs(cot(-1.1) - -0.5089681052390642) < 0.000000000000001
----
t

query R
SELECT asin(-1.1)
----
NaN

query R
SELECT acos(-1.1)
----
NaN

query R
SELECT abs(atan(-1.1) - -0.8329812666744317) < 0.000000000000001
----
t

query R
SELECT abs(sin(pi()) - 0.000000000000001) < 0.000000000000001
----
t

query R
SELECT cos(pi())
----
-1

query R
SELECT abs(tan(pi())) < 0.000000000000001
----
t

query R
SELECT asin(pi())
----
NaN

query R
SELECT acos(pi())
----
NaN

query R
SELECT abs(atan(pi()) - 1.2626272556789115) < 0.000000000000001
----
t

query R
SELECT abs(atan2(1, 0) - 1.5707963267948966) < 0.000000000000001
----
t

query R
SELECT abs(atan2(1.1, 3.8) - 0.2817718672733522) < 0.000000000000001
----
t

query R
SELECT abs(atan2(-1.1, -3.8) - -2.859820786316441) < 0.000000000000001
----
t

query R
SELECT abs(atan2(pi(), -3.8) - 2.4507611878363194) < 0.000000000000001
----
t

query R
SELECT abs(sind(1) - 0.01745240643728351) < 0.000000000000001
----
t

query R
SELECT sind(0)
----
0

query R
SELECT abs(abs(sind(-1)) - 0.01745240643728351) < 0.000000000000001
----
t

query R
SELECT abs(abs(sind(0)) - 0) < 0.000000000000001
----
t

query R
SELECT abs(abs(sind(30)) - 0.5) < 0.000000000000001
----
t

query R
SELECT abs(abs(sind(45)) - 0.707106781186548) < 0.000000000000001
----
t

query R
SELECT abs(abs(sind(60)) - 0.866025403784439) < 0.000000000000001
----
t

query R
SELECT abs(abs(sind(90)) - 1) < 0.000000000000001
----
t

query R
SELECT abs(abs(sind(120)) - 0.8660254037844386) < 0.000000000000001
----
t

query R
SELECT abs(abs(sind(135)) - 0.7071067811865475) < 0.000000000000001
----
t

query R
SELECT abs(abs(sind(150)) - 0.5) < 0.000000000000001
----
t

query R
SELECT abs(abs(sind(180)) - 0) < 0.000000000000001
----
t

query R
SELECT abs(abs(sind(360)) - 0) < 0.000000000000001
----
t

query R
SELECT sind(('Inf'))
----
NaN

query R
SELECT sind(('-Inf'))
----
NaN

query R
SELECT sind('NaN')
----
NaN

query R
SELECT sind('-NaN')
----
NaN

query R
SELECT degrees(pi())
----
180

query R
SELECT degrees(pi()/2)
----
90

query R
SELECT abs(radians(180) - pi()) < 0.000000000000001
----
t

query R
SELECT abs(radians(90) - pi()/2) < 0.000000000000001
----
t

query R
SELECT abs(cosd(1) - 0.9998476951563913) < 0.000000000000001
----
t

query R
SELECT abs(cosd(10) - 0.984807753012208) < 0.000000000000001;
----
t

query R
SELECT abs(cosd(20) - 0.9396926207859084) < 0.000000000000001;
----
t

query R
SELECT abs(cosd(30) - 0.8660254037844387) < 0.000000000000001;
----
t

query R
SELECT abs(cosd(40) - 0.766044443118978) < 0.000000000000001;
----
t

query R
SELECT abs(cosd(50) - 0.6427876096865394) < 0.000000000000001;
----
t

query R
SELECT abs(cosd(60) - 0.5000000000000001) < 0.000000000000001;
----
t

query R
SELECT abs(cosd(70) - 0.34202014332566877) < 0.000000000000001;
----
t

query R
SELECT abs(cosd(80) - 0.17364817766693047) < 0.000000000000001;
----
t

query R
SELECT abs(cosd(85) - 0.08715574274765817) < 0.000000000000001;
----
t 

query R
SELECT abs(cosd(90) - 0.0) < 0.000000000000001;
----
t 

query R
SELECT cosd(('Inf'))
----
NaN

query R
SELECT cosd(('-Inf'))
----
NaN

query R
SELECT cosd('NaN')
----
NaN

query R
SELECT cosd('-NaN')
----
NaN

query R
SELECT tand(90)
----
Infinity

query R
SELECT tand(-90)
----
Infinity

query R
SELECT tand(270)
----
Infinity

query R
SELECT tand(-270)
----
Infinity


query R
SELECT tand(0)
----
0

query R
SELECT tand(('-Inf'))
----
NaN

query R
SELECT tand(('Inf'))
----
NaN

query R
SELECT tand('NaN')
----
NaN

query R
SELECT tand('-NaN')
----
NaN

query R
SELECT abs(tand(20) - 0.36397023426620234) < 0.000000000000001
----
t

query R
SELECT abs(tand(-20) + 0.36397023426620234) < 0.000000000000001
----
t

query R
SELECT abs(tand(45) - 1) < 0.000000000000001
----
t

query R
SELECT abs(tand(-45) + 1) < 0.000000000000001
----
t

query R
SELECT abs(tand(60) - 1.7320508075688772) < 0.000000000000001
----
t

query R
SELECT abs(tand(-60) + 1.7320508075688772) < 0.000000000000001
----
t

query R
SELECT abs(tand(75) - 3.7320508075688776) < 0.000000000000001
----
t

query R
SELECT abs(tand(-75) + 3.7320508075688776) < 0.000000000000001
----
t

query R
SELECT abs(tand(120) - -1.7320508075688772) < 0.000000000000001
----
t

query R
SELECT abs(tand(-120) + -1.7320508075688772) < 0.000000000000001
----
t

query R
SELECT abs(cotd(45) - 1) < 0.000000000000001;
----
t

query R
SELECT abs(cotd(60) - 0.5773502691896257) < 0.000000000000001;
----
t

query R
SELECT cotd(90);
----
0

query R
SELECT abs(cotd(-45) + 1) < 0.000000000000001;
----
t

query R
SELECT abs(cotd(-60) + 0.5773502691896257) < 0.000000000000001;
----
t

query R
SELECT cotd(-90);
----
0

query R
SELECT abs(cotd(30) - 1.7320508075688772) < 0.000000000000001;
----
t

query R
SELECT abs(cotd(-30) + 1.7320508075688772) < 0.000000000000001;
----
t


query R
SELECT abs(cotd(120) + 0.5773502691896255) < 0.000000000000001;
----
t

query R
SELECT abs(cotd(-120) - 0.5773502691896255) < 0.000000000000001;
----
t

query R
SELECT cotd(('-Inf'))
----
NaN

query R
SELECT cotd(('Inf'))
----
NaN

query R
SELECT cotd('NaN')
----
NaN

query R
SELECT cotd('-NaN')
----
<<<<<<< HEAD
NaN



query R
SELECT abs(sinh(1) - 1.1752011936438014) < 0.000000000000001
----
t

query R
SELECT abs(cosh(1) - 1.5430806348152437) < 0.000000000000001
----
t

query R
SELECT abs(tanh(1) -0.7615941559557649) < 0.000000000000001
----
t

query R
SELECT abs(coth(1) -  1.3130352854993312) < 0.000000000000001
----
t

query R
SELECT abs(asinh(1) -  0.881373587019543) < 0.000000000000001
----
t

query R
SELECT abs(acosh(1)) < 0.000000000000001
----
t

query R
SELECT atanh(1)
----
Infinity

query R
SELECT abs(sinh(1.1) - 1.335647470124177) < 0.000000000000001
----
t

query R
SELECT abs(cosh(1.1) -  1.6685185538222564) < 0.000000000000001
----
t

query R
SELECT abs(tanh(1.1) - 0.8004990217606297) < 0.000000000000001
----
t

query R
SELECT abs(coth(1.1) -  1.2492207645683124) < 0.000000000000001
----
t

query R
SELECT abs(asinh(1.1) - 0.9503469298211343) < 0.000000000000001
----
t

query R
SELECT abs(acosh(1.1) -  0.4435682543851153) < 0.000000000000001
----
t

query R
SELECT atanh(1.1)
----
NaN

query R
SELECT abs(sinh(-1.1) + 1.335647470124177) < 0.000000000000001
----
t

query R
SELECT abs(cosh(-1.1) - 1.6685185538222564) < 0.000000000000001
----
t

query R
SELECT abs(tanh(-1.1) + 0.8004990217606297) < 0.000000000000001
----
t

query R
SELECT abs(coth(-1.1)  + 1.2492207645683124) < 0.000000000000001
----
t

query R
SELECT abs(asinh(-1.1) + 0.9503469298211343) < 0.000000000000001
----
t

query R
SELECT acosh(-1.1)
----
NaN

query R
SELECT atanh(-1.1)
----
NaN

query R
SELECT abs(sinh(pi()) -  11.548739357257746) < 0.000000000000001
----
t

query R
SELECT abs(cosh(pi()) -  11.591953275521519 ) < 0.000000000000001
----
t

query R
SELECT abs(tanh(pi()) -  0.99627207622075) < 0.000000000000001
----
t

query R
SELECT abs(asinh(pi()) -  1.8622957433108482) < 0.000000000000001
----
t

query R
SELECT abs(acosh(pi()) - 1.8115262724608532) < 0.000000000000001
----
t

query R
SELECT atanh(pi())
----
=======
>>>>>>> 9060444d
NaN<|MERGE_RESOLUTION|>--- conflicted
+++ resolved
@@ -498,10 +498,7 @@
 query R
 SELECT cotd('-NaN')
 ----
-<<<<<<< HEAD
-NaN
-
-
+NaN
 
 query R
 SELECT abs(sinh(1) - 1.1752011936438014) < 0.000000000000001
@@ -636,6 +633,4 @@
 query R
 SELECT atanh(pi())
 ----
-=======
->>>>>>> 9060444d
 NaN