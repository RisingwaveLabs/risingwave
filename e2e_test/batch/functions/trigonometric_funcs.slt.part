--- conflicted
+++ resolved
@@ -154,7 +154,6 @@
 t
 
 query R
-<<<<<<< HEAD
 SELECT abs(sind(1) - 0.01745240643728351) < 0.000000000000001
 ----
 t
@@ -196,7 +195,50 @@
 
 query R
 SELECT abs(abs(sind(120)) - 0.8660254037844386) < 0.000000000000001
-=======
+----
+t
+
+query R
+SELECT abs(abs(sind(135)) - 0.7071067811865475) < 0.000000000000001
+----
+t
+
+query R
+SELECT abs(abs(sind(150)) - 0.5) < 0.000000000000001
+----
+t
+
+query R
+SELECT abs(abs(sind(180)) - 0) < 0.000000000000001
+----
+t
+
+query R
+SELECT abs(abs(sind(360)) - 0) < 0.000000000000001
+----
+t
+
+query R
+SELECT sind(('Inf'))
+----
+NaN
+
+query R
+SELECT sind(('-Inf'))
+----
+NaN
+
+query R
+SELECT sind('NaN')
+----
+NaN
+
+query R
+SELECT sind('-NaN')
+----
+NaN
+
+query R
 SELECT degrees(pi())
 ----
 180
@@ -208,52 +250,10 @@
 
 query R
 SELECT abs(radians(180) - pi()) < 0.000000000000001
->>>>>>> 9bf890a9
-----
-t
-
-query R
-<<<<<<< HEAD
-SELECT abs(abs(sind(135)) - 0.7071067811865475) < 0.000000000000001
-----
-t
-
-query R
-SELECT abs(abs(sind(150)) - 0.5) < 0.000000000000001
-----
-t
-
-query R
-SELECT abs(abs(sind(180)) - 0) < 0.000000000000001
-----
-t
-
-query R
-SELECT abs(abs(sind(360)) - 0) < 0.000000000000001
-----
-t
-
-query R
-SELECT sind(('Inf'))
-----
-NaN
-
-query R
-SELECT sind(('-Inf'))
-----
-NaN
-
-query R
-SELECT sind('NaN')
-----
-NaN
-
-query R
-SELECT sind('-NaN')
-----
-NaN
-=======
+----
+t
+
+query R
 SELECT abs(radians(90) - pi()/2) < 0.000000000000001
 ----
-t
->>>>>>> 9bf890a9
+t