# The schema for RiseDev configuration files is defined under `src/risedevtool/schemas`.
#
# You can add the following section to `.vscode/settings.json` to get hover support in VS Code:
#
# ```
#     "yaml.schemas": {
#         "src/risedevtool/schemas/risedev.json": "risedev.yml",
#         "src/risedevtool/schemas/risedev-profiles.user.json": "risedev-profiles.user.yml"
#     }
# ```

profile:
  #################################################
  ### Configuration profiles used by developers ###
  #################################################

  # The default configuration will start 1 compute node, 1 meta node and 1 frontend.
  default:
    # Specify a configuration file to override the default settings
    # config-path: src/config/example.toml
    steps:
      # If you want to use the local s3 storage, enable the following line
      # - use: minio

      
      # If you want to use aws-s3, configure AK and SK in env var and enable the following lines:
      # - use: aws-s3
      #   bucket: test-bucket
      # If you want to use other s3 compatible object store, open this flag:
      #   s3-compatible: false

      # If you want to create CDC source table, uncomment the following line
      # - use: connector-node

      # if you want to enable etcd backend, uncomment the following lines.
      # - use: etcd
      #   unsafe-no-fsync: true
      - use: meta-node
      - use: compute-node
      - use: frontend

      # If you want to enable compactor, uncomment the following line, and enable either minio or aws-s3 as well.
      # - use: compactor

      # If you want to enable metrics, uncomment those two lines.
      # - use: prometheus
      # - use: grafana

      # If you want to enable tracing, uncomment the following line.
      # - use: jaeger

      # If you want to create source from Kafka, uncomment the following lines
      # Note that kafka depends on zookeeper, so zookeeper must be started beforehand.
      # - use: zookeeper
      #   persist-data: true
      # - use: kafka
      #   persist-data: true

  default-v6:
    steps:
      - use: meta-node
        address: "[::1]"
        listen-address: "[::]"
      - use: compute-node
        address: "[::1]"
        listen-address: "[::]"
      - use: frontend
        address: "[::1]"
        listen-address: "[::]"

  # The minimum config to use with risectl.
  for-ctl:
    steps:
      - use: minio
      - use: meta-node
      - use: compute-node
      - use: frontend
      - use: compactor

  # `dev-compute-node` have the same settings as default except the the compute node will be started by user.
  dev-compute-node:
    steps:
      - use: meta-node
      - use: compute-node
        user-managed: true
      - use: frontend

  dev-frontend:
    steps:
      - use: meta-node
      - use: compute-node
      - use: frontend
        user-managed: true

  dev-meta:
    steps:
      - use: meta-node
        user-managed: true
      - use: compute-node
      - use: frontend

  full:
    steps:
      - use: minio
      - use: etcd
      - use: meta-node
      - use: compute-node
      - use: frontend
      - use: compactor
      - use: prometheus
      - use: grafana
      - use: zookeeper
        persist-data: true
      - use: kafka
        persist-data: true

  hdfs:
    steps:
      # - use: etcd
      - use: meta-node
      - use: compute-node
      - use: frontend
      # If you want to use hdfs as storage backend, configure hdfs namenode and root path:
      - use: opendal
        engine: hdfs
        namenode: "127.0.0.1:9000"
        root: risingwave
      - use: compactor
      # - use: prometheus
      # - use: grafana
<<<<<<< HEAD
  webhdfs:
=======
  gcs:
>>>>>>> ede06b50
    steps:
      # - use: etcd
      - use: meta-node
      - use: compute-node
      - use: frontend
<<<<<<< HEAD
      # If you want to use hdfs as storage backend, configure hdfs namenode and root path:
      - use: opendal
        engine: webhdfs
        namenode: "127.0.0.1:9000"
=======
      # If you want to use google cloud stoage as storage backend, configure hdfs namenode and root path:
      - use: opendal
        engine: gcs
        bucket: bucket-name
>>>>>>> ede06b50
        root: risingwave
      - use: compactor
      # - use: prometheus
      # - use: grafana

<<<<<<< HEAD
=======
  oss:
    steps:
      # - use: etcd
      - use: meta-node
      - use: compute-node
      - use: frontend
      # If you want to use google cloud stoage as storage backend, configure hdfs namenode and root path:
      - use: opendal
        engine: oss
        bucket: "risingwave-oss-wcy"
        root: risingwave
      - use: compactor
      # - use: prometheus
      # - use: grafana
>>>>>>> ede06b50

  full-benchmark:
    steps:
      - use: minio
      - use: etcd
      - use: meta-node
      - use: compute-node
      - use: frontend
      - use: compactor
      - use: prometheus
        remote-write: true
        remote-write-region: "ap-southeast-1"
        remote-write-url: "https://aps-workspaces.ap-southeast-1.amazonaws.com/workspaces/ws-f3841dad-6a5c-420f-8f62-8f66487f512a/api/v1/remote_write"
      - use: grafana
      - use: zookeeper
        persist-data: true
      - use: kafka
        persist-data: true

  3etcd-3meta:
    steps:
      - use: etcd
        unsafe-no-fsync: true
        port: 2388
        peer-port: 2389
        exporter-port: 2379
      - use: etcd
        unsafe-no-fsync: true
        port: 12388
        peer-port: 12389
        exporter-port: 12379
      - use: etcd
        unsafe-no-fsync: true
        port: 22388
        peer-port: 22389
        exporter-port: 22379
      - use: meta-node
        port: 5690
        dashboard-port: 5691
        exporter-port: 1250
      - use: meta-node
        port: 15690
        dashboard-port: 15691
        exporter-port: 11250
      - use: meta-node
        port: 25690
        dashboard-port: 25691
        exporter-port: 21250

  3etcd-3meta-1cn-1fe:
    steps:
      - use: etcd
        unsafe-no-fsync: true
        port: 2388
        peer-port: 2389
        exporter-port: 2379
      - use: etcd
        unsafe-no-fsync: true
        port: 12388
        peer-port: 12389
        exporter-port: 12379
      - use: etcd
        unsafe-no-fsync: true
        port: 22388
        peer-port: 22389
        exporter-port: 22379
      - use: meta-node
        port: 5690
        dashboard-port: 5691
        exporter-port: 1250
      - use: meta-node
        port: 15690
        dashboard-port: 15691
        exporter-port: 11250
      - use: meta-node
        port: 25690
        dashboard-port: 25691
        exporter-port: 21250
      - use: compute-node
      - use: frontend

  java-binding-demo:
    steps:
      - use: minio
        address: "127.0.0.1"
        port: 9301
        root-user: hummockadmin
        root-password: hummockadmin
        hummock-bucket: hummock001
      - use: meta-node
        address: "127.0.0.1"
        port: 5690
      - use: compute-node
      - use: frontend
      - use: compactor

  ######################################
  ### Configurations used in Compose ###
  ######################################

  compose:
    steps:
      - use: minio
        id: minio-0
        address: ${id}
        listen-address: "0.0.0.0"
        console-address: "0.0.0.0"

      - use: meta-node
        # Id must starts with `meta-node`, therefore to be picked up by other
        # components.
        id: meta-node-0

        # Advertise address can be `id`, so as to use docker's DNS. If running
        # in host network mode, we should use IP directly in this field.
        address: ${id}

        listen-address: "0.0.0.0"

      - use: compute-node
        id: compute-node-0
        listen-address: "0.0.0.0"
        address: ${id}

      - use: frontend
        id: frontend-node-0
        listen-address: "0.0.0.0"
        address: ${id}

      - use: compactor
        id: compactor-0
        listen-address: "0.0.0.0"
        address: ${id}

      - use: redpanda

      - use: prometheus
        id: prometheus-0
        listen-address: "0.0.0.0"
        address: ${id}

      - use: grafana
        listen-address: "0.0.0.0"
        address: ${id}
        id: grafana-0

      - use: etcd
        listen-address: "0.0.0.0"
        address: ${id}
        id: etcd-0

  # special config for deployment, see related PR for more information
  compose-3node-deploy:
    steps:
      # - use: minio
      #   id: minio-0
      #   address: ${dns-host:rw-source-0}
      #   listen-address: "0.0.0.0"
      #   console-address: "0.0.0.0"

      - use: aws-s3
        bucket: ${terraform:s3-bucket}

      # Not enabled by default as all previous benchmarks are not done with etcd.
      # Also we currently only support node-level docker volume tear down.
      # - use: etcd
      #   listen-address: "0.0.0.0"
      #   address: ${dns-host:rw-meta-0}
      #   id: etcd-0

      - use: meta-node
        # Id must starts with `meta-node`, therefore to be picked up by other
        # components.
        id: meta-node-0

        # Advertise address can be `id`, so as to use docker's DNS. If running
        # in host network mode, we should use IP directly in this field.
        address: ${dns-host:rw-meta-0}
        listen-address: "0.0.0.0"

      - use: compute-node
        id: compute-node-0
        listen-address: "0.0.0.0"
        address: ${dns-host:rw-compute-0}
        async-stack-trace: verbose
        enable-tiered-cache: true

      - use: compute-node
        id: compute-node-1
        listen-address: "0.0.0.0"
        address: ${dns-host:rw-compute-1}
        async-stack-trace: verbose
        enable-tiered-cache: true

      - use: compute-node
        id: compute-node-2
        listen-address: "0.0.0.0"
        address: ${dns-host:rw-compute-2}
        async-stack-trace: verbose
        enable-tiered-cache: true

      - use: frontend
        id: frontend-node-0
        listen-address: "0.0.0.0"
        address: ${dns-host:rw-meta-0}

      - use: compactor
        id: compactor-0
        listen-address: "0.0.0.0"
        address: ${dns-host:rw-source-0}
        max-concurrent-task-number: 15
        compaction-worker-threads-number: 15

      - use: redpanda
        address: ${dns-host:rw-source-0}

      - use: prometheus
        id: prometheus-0
        listen-address: "0.0.0.0"
        address: ${dns-host:rw-meta-0}

      - use: grafana
        listen-address: "0.0.0.0"
        address: ${dns-host:rw-meta-0}
        id: grafana-0

  #################################
  ### Configurations used on CI ###
  #################################

  ci-1cn-1fe:
    config-path: src/config/ci.toml
    steps:
      - use: minio
      - use: etcd
        unsafe-no-fsync: true
      - use: meta-node
      - use: compute-node
        enable-tiered-cache: true
      - use: frontend
      - use: compactor

  ci-3cn-1fe:
    config-path: src/config/ci.toml
    steps:
      - use: minio
      - use: etcd
        unsafe-no-fsync: true
      - use: meta-node
      - use: compute-node
        port: 5687
        exporter-port: 1222
        enable-tiered-cache: true
      - use: compute-node
        port: 5688
        exporter-port: 1223
        enable-tiered-cache: true
      - use: compute-node
        port: 5689
        exporter-port: 1224
        enable-tiered-cache: true
      - use: frontend
      - use: compactor

  ci-3cn-3fe:
    config-path: src/config/ci.toml
    steps:
      - use: minio
      - use: etcd
        unsafe-no-fsync: true
      - use: meta-node
      - use: compute-node
        port: 5687
        exporter-port: 1222
        enable-tiered-cache: true
      - use: compute-node
        port: 5688
        exporter-port: 1223
        enable-tiered-cache: true
      - use: compute-node
        port: 5689
        exporter-port: 1224
        enable-tiered-cache: true
      - use: frontend
        port: 4565
        exporter-port: 2222
        health-check-port: 6786
      - use: frontend
        port: 4566
        exporter-port: 2223
        health-check-port: 6787
      - use: frontend
        port: 4567
        exporter-port: 2224
        health-check-port: 6788
      - use: compactor

  ci-3cn-3fe-in-memory:
    config-path: src/config/ci.toml
    steps:
      - use: etcd
        unsafe-no-fsync: true
      - use: meta-node
      - use: compute-node
        port: 5687
        exporter-port: 1222
        enable-in-memory-kv-state-backend: true
      - use: compute-node
        port: 5688
        exporter-port: 1223
        enable-in-memory-kv-state-backend: true
      - use: compute-node
        port: 5689
        exporter-port: 1224
        enable-in-memory-kv-state-backend: true
      - use: frontend
        port: 4565
        exporter-port: 2222
        health-check-port: 6786
      - use: frontend
        port: 4566
        exporter-port: 2223
        health-check-port: 6787
      - use: frontend
        port: 4567
        exporter-port: 2224
        health-check-port: 6788

  ci-pubsub:
    config-path: src/config/ci.toml
    steps:
      - use: minio
      - use: etcd
        unsafe-no-fsync: true
      - use: meta-node
      - use: compute-node
        enable-tiered-cache: true
      - use: frontend
      - use: compactor
      - use: pubsub
        persist-data: true

  ci-kafka:
    config-path: src/config/ci.toml
    steps:
      - use: minio
      - use: etcd
        unsafe-no-fsync: true
      - use: meta-node
      - use: compute-node
        enable-tiered-cache: true
      - use: frontend
      - use: compactor
      - use: zookeeper
        persist-data: true
      - use: kafka
        persist-data: true

  ci-kafka-plus-pubsub:
    config-path: src/config/ci.toml
    steps:
      - use: minio
      - use: etcd
        unsafe-no-fsync: true
      - use: meta-node
      - use: compute-node
        enable-tiered-cache: true
      - use: frontend
      - use: compactor
      - use: zookeeper
        persist-data: true
      - use: kafka
        persist-data: true
      - use: pubsub
        persist-data: true

  ci-redis:
    config-path: src/config/ci.toml
    steps:
      - use: minio
      - use: etcd
        unsafe-no-fsync: true
      - use: meta-node
      - use: compute-node
        enable-tiered-cache: true
      - use: frontend
      - use: compactor
      - use: redis

  ci-compaction-test:
    config-path: src/config/ci-compaction-test.toml
    steps:
      - use: minio
      - use: etcd
        unsafe-no-fsync: true
      - use: meta-node
      - use: compute-node
        enable-tiered-cache: true
        total-memory-bytes: 17179869184
      - use: frontend
      - use: compactor

  ci-1cn-1fe-with-recovery:
    config-path: src/config/ci-recovery.toml
    steps:
      - use: minio
      - use: etcd
      - use: meta-node
      - use: compute-node
        enable-tiered-cache: true
      - use: frontend
      - use: compactor

  ci-meta-backup-test:
    config-path: src/config/ci-meta-backup-test.toml
    steps:
      - use: etcd
      - use: minio
      - use: meta-node
      - use: compute-node
      - use: frontend
      - use: compactor

  ci-meta-backup-test-restore:
    config-path: src/config/ci-meta-backup-test.toml
    steps:
      - use: etcd
      - use: minio

  ci-delete-range-test:
    config-path: src/config/ci-delete-range-test.toml
    steps:
      - use: minio

  ci-iceberg-test:
    config-path: src/config/ci-iceberg-test.toml
    steps:
      - use: minio
      - use: meta-node
      - use: compute-node
        enable-tiered-cache: true
      - use: frontend
      - use: compactor

compose:
  risingwave: "ghcr.io/risingwavelabs/risingwave:latest"
  prometheus: "prom/prometheus:latest"
  minio: "quay.io/minio/minio:latest"
  redpanda: "docker.vectorized.io/vectorized/redpanda:latest"
  grafana: "grafana/grafana-oss:latest"
  etcd: "quay.io/coreos/etcd:latest"

# The `use` field specified in the above `risedev` section will refer to the templates below.
template:
  minio:
    # Advertise address of MinIO s3 endpoint
    address: "127.0.0.1"

    # Advertise port of MinIO s3 endpoint
    port: 9301

    # Listen address of MinIO endpoint
    listen-address: ${address}

    # Console address of MinIO s3 endpoint
    console-address: "127.0.0.1"

    # Console port of MinIO s3 endpoint
    console-port: 9400

    # Root username (can be used to login to MinIO console)
    root-user: hummockadmin

    # Root password (can be used to login to MinIO console)
    root-password: hummockadmin

    # Bucket name to store hummock information
    hummock-bucket: hummock001

    # Id of this instance
    id: minio

    # Prometheus nodes used by this MinIO
    provide-prometheus: "prometheus*"

  etcd:
    # Id of this instance
    id: etcd-${port}

    # Advertise address of the single-node etcd.
    address: "127.0.0.1"

    # Listen port of the single-node etcd.
    port: 2388

    # Listen address
    listen-address: ${address}

    # Peer listen port of the single-node etcd.
    peer-port: 2389

    # Prometheus exporter listen port
    exporter-port: 2379

    # Whether to enable fsync (NEVER SET TO TRUE IN PRODUCTION ENVIRONMENT!)
    unsafe-no-fsync: false

    # Other etcd nodes
    provide-etcd: "etcd*"

  compute-node:
    # Compute-node advertise address
    address: "127.0.0.1"

    # Listen address
    listen-address: ${address}

    # Compute-node listen port
    port: 5688

    # Prometheus exporter listen port
    exporter-port: 1222

    # Id of this instance
    id: compute-node-${port}

    # Whether to enable async stack trace for this compute node, `off`, `on`, or `verbose`.
    # Considering the performance, `verbose` mode only effect under `release` profile with `debug_assertions` off.
    async-stack-trace: on

    # If `enable-tiered-cache` is true, hummock will use data directory as file cache.
    enable-tiered-cache: false

    # RPC endpoint for connector node
    connector-rpc-endpoint: "127.0.0.1:50051"

    # Minio instances used by this compute node
    provide-minio: "minio*"

    # OpenDAL storage backend used by this compute node
    provide-opendal: "opendal*"

    # AWS s3 bucket used by this compute node
    provide-aws-s3: "aws-s3*"

    # Meta-nodes used by this compute node
    provide-meta-node: "meta-node*"

    # Jaeger used by this compute node
    provide-jaeger: "jaeger*"

    # Sanity check: should use shared storage if there're multiple compute nodes
    provide-compute-node: "compute-node*"

    # Sanity check: should start at lease one compactor if using shared object store
    provide-compactor: "compactor*"

    # If `user-managed` is true, this service will be started by user with the above config
    user-managed: false

    # Whether to enable in-memory pure KV state backend
    enable-in-memory-kv-state-backend: false

    # Total available memory for the compute node in bytes
    total-memory-bytes: 8589934592

    # Parallelism of tasks per compute node
    parallelism: 4

  meta-node:
    # Meta-node advertise address
    address: "127.0.0.1"

    # Meta-node listen port
    port: 5690

    # Listen address
    listen-address: ${address}

    # Dashboard listen port
    dashboard-port: 5691

    # Prometheus exporter listen port
    exporter-port: 1250

    # Id of this instance
    id: meta-node-${port}

    # RPC endpoint for connector node colocated with Meta
    connector-rpc-endpoint: "127.0.0.1:50051"

    # If `user-managed` is true, this service will be started by user with the above config
    user-managed: false

    # Etcd backend config
    provide-etcd-backend: "etcd*"

    # Prometheus nodes used by dashboard service
    provide-prometheus: "prometheus*"

  prometheus:
    # Advertise address of Prometheus
    address: "127.0.0.1"

    # Listen port of Prometheus
    port: 9500

    # Listen address
    listen-address: ${address}

    # Id of this instance
    id: prometheus

    # If `remote_write` is true, this Prometheus instance will push metrics to remote instance
    remote-write: false

    # AWS region of remote write
    remote-write-region: ""

    # Remote write url of this instance
    remote-write-url: ""

    # Compute-nodes used by this Prometheus instance
    provide-compute-node: "compute-node*"

    # Meta-nodes used by this Prometheus instance
    provide-meta-node: "meta-node*"

    # Minio instances used by this Prometheus instance
    provide-minio: "minio*"

    # Compactors used by this Prometheus instance
    provide-compactor: "compactor*"

    # Etcd used by this Prometheus instance
    provide-etcd: "etcd*"

    # Redpanda used by this Prometheus instance
    provide-redpanda: "redpanda*"

    # Frontend used by this Prometheus instance
    provide-frontend: "frontend*"

  frontend:
    # Advertise address of frontend
    address: "127.0.0.1"

    # Listen port of frontend
    port: 4566

    # Listen address
    listen-address: ${address}

    # Prometheus exporter listen port
    exporter-port: 2222

    # Health check listen port
    health-check-port: 6786

    # Id of this instance
    id: frontend-${port}

    # Meta-nodes used by this frontend instance
    provide-meta-node: "meta-node*"

    # If `user-managed` is true, this service will be started by user with the above config
    user-managed: false

  compactor:
    # Compactor advertise address
    address: "127.0.0.1"

    # Compactor listen port
    port: 6660

    # Listen address
    listen-address: ${address}

    # Prometheus exporter listen port
    exporter-port: 1260

    # Id of this instance
    id: compactor-${port}

    # Minio instances used by this compute node
    provide-minio: "minio*"

    # AWS s3 bucket used by this compute node
    provide-opendal: "opendal*"
    # AWS s3 bucket used by this compute node
    provide-aws-s3: "aws-s3*"

    # Meta-nodes used by this compute node
    provide-meta-node: "meta-node*"

    # If `user-managed` is true, this service will be started by user with the above config
    user-managed: false

    # Hint used by meta node
    max-concurrent-task-number: 15

  connector-node:
    # Connector node advertise address
    address: "127.0.0.1"

    # Connector node listen port
    port: 50051

    # Id of this instance
    id: connector-${port}

  grafana:
    # Listen address of Grafana
    listen-address: ${address}

    # Advertise address of Grafana
    address: "127.0.0.1"

    # Listen port of Grafana
    port: 3001

    # Id of this instance
    id: grafana

    # Prometheus used by this Grafana instance
    provide-prometheus: "prometheus*"

  jaeger:
    # Id of this instance
    id: jaeger

    # Dashboard listen address of Jaeger
    dashboard-address: "127.0.0.1"

    # Dashboard listen port of Jaeger
    dashboard-port: 16680

    # Jaeger has a lot of ports open, and we don't want to make this config more complex.
    # So we keep the default value of jaeger instead of making it part of RiseDev config.

  # opendal:
  opendal:
    id: opendal

    engine: hdfs

    namenode: 127.0.0.1:9000"

    bucket: risingwave-test

    root: risingwave

  # aws-s3 is a placeholder service to provide configurations
  aws-s3:
    # Id to be picked-up by services
    id: aws-s3

    # The bucket to be used for AWS S3
    bucket: test-bucket

    # access key, secret key and region should be set in aws config (either by env var or .aws/config)

    # used to support other s3 compatible object store.
    s3-compatible: false

  # Apache Kafka service
  kafka:
    # Id to be picked-up by services
    id: kafka-${port}

    # Advertise address of Kafka
    address: "127.0.0.1"

    # Listen port of Kafka
    port: 29092

    # Listen address
    listen-address: ${address}

    # ZooKeeper used by this Kafka instance
    provide-zookeeper: "zookeeper*"

    # If set to true, data will be persisted at data/{id}.
    persist-data: true

    # Kafka broker id. If there are multiple instances of Kafka, we will need to set.
    broker-id: 0

  # Google pubsub emulator service
  pubsub:
    id: pubsub-${port}

    address: "127.0.0.1"

    port: 5980

    persist-data: true

  # Apache ZooKeeper service
  zookeeper:
    # Id to be picked-up by services
    id: zookeeper-${port}

    # Advertise address of ZooKeeper
    address: "127.0.0.1"

    # Listen address
    listen-address: ${address}

    # Listen port of ZooKeeper
    port: 2181

    # If set to true, data will be persisted at data/{id}.
    persist-data: true

  # Only supported in RiseDev compose
  redpanda:
    # Id to be picked-up by services
    id: redpanda

    # Port used inside docker-compose cluster (e.g. create MV)
    internal-port: 29092

    # Port used on host (e.g. import data, connecting using kafkacat)
    outside-port: 9092

    # Connect address
    address: ${id}

    # Number of CPUs to use
    cpus: 8

    # Memory limit for Redpanda
    memory: 16G

  # redis service
  redis:
    # Id to be picked-up by services
    id: redis

    # listen port of redis
    port: 6379

    # address of redis
    address: "127.0.0.1"<|MERGE_RESOLUTION|>--- conflicted
+++ resolved
@@ -22,7 +22,7 @@
       # If you want to use the local s3 storage, enable the following line
       # - use: minio
 
-      
+
       # If you want to use aws-s3, configure AK and SK in env var and enable the following lines:
       # - use: aws-s3
       #   bucket: test-bucket
@@ -128,34 +128,36 @@
       - use: compactor
       # - use: prometheus
       # - use: grafana
-<<<<<<< HEAD
   webhdfs:
-=======
-  gcs:
->>>>>>> ede06b50
     steps:
       # - use: etcd
       - use: meta-node
       - use: compute-node
       - use: frontend
-<<<<<<< HEAD
       # If you want to use hdfs as storage backend, configure hdfs namenode and root path:
       - use: opendal
         engine: webhdfs
         namenode: "127.0.0.1:9000"
-=======
+        root: risingwave
+      - use: compactor
+      # - use: prometheus
+      # - use: grafana
+
+  gcs:
+    steps:
+      # - use: etcd
+      - use: meta-node
+      - use: compute-node
+      - use: frontend
       # If you want to use google cloud stoage as storage backend, configure hdfs namenode and root path:
       - use: opendal
         engine: gcs
         bucket: bucket-name
->>>>>>> ede06b50
         root: risingwave
       - use: compactor
       # - use: prometheus
       # - use: grafana
 
-<<<<<<< HEAD
-=======
   oss:
     steps:
       # - use: etcd
@@ -170,7 +172,6 @@
       - use: compactor
       # - use: prometheus
       # - use: grafana
->>>>>>> ede06b50
 
   full-benchmark:
     steps:
