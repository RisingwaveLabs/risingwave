# `src/risedevtool/risedev-schema.json` defines the schema for risedev.yml
#
# You can add the following section to `.vscode/settings.json` to get hover support in VS Code:
#
# ```
#     "yaml.schemas": {
#         "src/risedevtool/risedev-schema.json": "risedev.yml"
#     }
# ```

risedev:
  #########################################
  ### Configurations used by developers ###
  #########################################

  # The default configuration will start 1 compute node, 1 meta node and 1 frontend.
  default:
    config-path: src/config/default.toml
    steps:
      # If you want to use the local s3 storage, enable the following line
      # - use: minio

      # If you want to use aws-s3, configure AK and SK in env var and enable the following lines:
      # - use: aws-s3
      #   bucket: test-bucket
      # If you want to use other s3 compatible object store, open this flag:
      #   s3-compatible: false

      # if you want to enable etcd backend, uncomment the following lines.
      # - use: etcd
      #   unsafe-no-fsync: true
      - use: meta-node
      - use: compute-node
      - use: frontend

      # If you want to create CDC source, uncomment the following line
      # - use: connector-node

      # If you want to enable compactor, uncomment the following line, and enable either minio or aws-s3 as well.
      # - use: compactor

      # If you want to enable metrics, uncomment those two lines.
      # - use: prometheus
      # - use: grafana

      # If you want to enable tracing, uncomment the following line.
      # - use: jaeger

      # If you want to create source from Kafka, uncomment the following lines
      # Note that kafka depends on zookeeper, so zookeeper must be started beforehand.
      # - use: zookeeper
      #   persist-data: true
      # - use: kafka
      #   persist-data: true

  default-v6:
    steps:
      - use: meta-node
        address: "[::1]"
        listen-address: "[::]"
      - use: compute-node
        address: "[::1]"
        listen-address: "[::]"
      - use: frontend
        address: "[::1]"
        listen-address: "[::]"

  # The minimum config to use with risectl.
  for-ctl:
    config-path: src/config/default.toml
    steps:
      - use: minio
      - use: meta-node
      - use: compute-node
      - use: frontend
      - use: compactor

  # `dev-compute-node` have the same settings as default except the the compute node will be started by user.
  dev-compute-node:
    steps:
      - use: meta-node
      - use: compute-node
        user-managed: true
      - use: frontend

  dev-frontend:
    steps:
      - use: meta-node
      - use: compute-node
      - use: frontend
        user-managed: true

  dev-meta:
    steps:
      - use: meta-node
        user-managed: true
      - use: compute-node
      - use: frontend

  full:
    steps:
      - use: minio
      - use: etcd
      - use: meta-node
      - use: compute-node
      - use: frontend
      - use: compactor
      - use: prometheus
      - use: grafana
      - use: zookeeper
        persist-data: true
      - use: kafka
        persist-data: true

<<<<<<< HEAD
  full-compaction-test:
    config-path: src/config/compaction-test.toml
    steps:
      - use: aws-s3
        bucket: some-bucket # configure a valid bucket name
      - use: etcd
      - use: meta-node
      - use: compute-node
      - use: frontend
      - use: compactor
      - use: prometheus
      - use: grafana
      - use: zookeeper
        persist-data: true
      - use: kafka
        persist-data: true

  meta-backup-test:
    config-path: src/config/meta-backup-test.toml
    steps:
      - use: etcd
      - use: minio
      - use: meta-node
      - use: compute-node
      - use: frontend
      - use: compactor

  meta-backup-test-restore:
    config-path: src/config/meta-backup-test.toml
    steps:
      - use: etcd
      - use: minio

=======
>>>>>>> 0bffd600
  full-benchmark:
    steps:
      - use: minio
      - use: etcd
      - use: meta-node
      - use: compute-node
      - use: frontend
      - use: compactor
      - use: prometheus
        remote-write: true
        remote-write-region: "ap-southeast-1"
        remote-write-url: "https://aps-workspaces.ap-southeast-1.amazonaws.com/workspaces/ws-f3841dad-6a5c-420f-8f62-8f66487f512a/api/v1/remote_write"
      - use: grafana
      - use: zookeeper
        persist-data: true
      - use: kafka
        persist-data: true

  3etcd-3meta-1cn-1fe:
    config-path: src/config/default.toml
    steps:
      - use: etcd
        unsafe-no-fsync: true
        port: 2388
        peer-port: 2389
        exporter-port: 2379
      - use: etcd
        unsafe-no-fsync: true
        port: 12388
        peer-port: 12389
        exporter-port: 12379
      - use: etcd
        unsafe-no-fsync: true
        port: 22388
        peer-port: 22389
        exporter-port: 22379
      - use: meta-node
        port: 5690
        dashboard-port: 5691
        exporter-port: 1250
      - use: meta-node
        port: 15690
        dashboard-port: 15691
        exporter-port: 11250
      - use: meta-node
        port: 25690
        dashboard-port: 25691
        exporter-port: 21250
      - use: compute-node
      - use: frontend

  ##########################################
  ### Configuration used for ./risedev p ###
  ##########################################

  playground:
    config-path: src/config/playground.toml
    steps:
      - use: meta-node
      - use: compute-node
        total-memory-bytes: 2147483648
        parallelism: 2
      - use: frontend

  playground-3cn:
    config-path: src/config/playground.toml
    steps:
      - use: meta-node
      - use: compute-node
        port: 5687
        exporter-port: 1222
      - use: compute-node
        port: 5688
        exporter-port: 1223
      - use: compute-node
        port: 5689
        exporter-port: 1224
      - use: frontend
      - use: compactor

  docker-playground:
    config-path: src/config/default.toml
    steps:
      - use: meta-node
        listen-address: "0.0.0.0"
        address: "127.0.0.1"
      - use: compute-node
        listen-address: "0.0.0.0"
        address: "127.0.0.1"
      - use: frontend
        listen-address: "0.0.0.0"
        address: "127.0.0.1"

  # The profile for the online playground
  online-docker-playground:
    config-path: src/config/playground.toml
    steps:
      - use: meta-node
        listen-address: "0.0.0.0"
        address: "127.0.0.1"
      - use: compute-node
        listen-address: "0.0.0.0"
        address: "127.0.0.1"
      - use: frontend
        listen-address: "0.0.0.0"
        address: "127.0.0.1"

  ######################################
  ### Configurations used in Compose ###
  ######################################

  compose:
    steps:
      - use: minio
        id: minio-0
        address: ${id}
        listen-address: "0.0.0.0"
        console-address: "0.0.0.0"

      - use: meta-node
        # Id must starts with `meta-node`, therefore to be picked up by other
        # components.
        id: meta-node-0

        # Advertise address can be `id`, so as to use docker's DNS. If running
        # in host network mode, we should use IP directly in this field.
        address: ${id}

        listen-address: "0.0.0.0"

      - use: compute-node
        id: compute-node-0
        listen-address: "0.0.0.0"
        address: ${id}

      - use: frontend
        id: frontend-node-0
        listen-address: "0.0.0.0"
        address: ${id}

      - use: compactor
        id: compactor-0
        listen-address: "0.0.0.0"
        address: ${id}

      - use: redpanda

      - use: prometheus
        id: prometheus-0
        listen-address: "0.0.0.0"
        address: ${id}

      - use: grafana
        listen-address: "0.0.0.0"
        address: ${id}
        id: grafana-0

      - use: etcd
        listen-address: "0.0.0.0"
        address: ${id}
        id: etcd-0

  # special config for deployment, see related PR for more information
  compose-3node-deploy:
    steps:
      # - use: minio
      #   id: minio-0
      #   address: ${dns-host:rw-source-0}
      #   listen-address: "0.0.0.0"
      #   console-address: "0.0.0.0"

      - use: aws-s3
        bucket: ${terraform:s3-bucket}

      # Not enabled by default as all previous benchmarks are not done with etcd.
      # Also we currently only support node-level docker volume tear down.
      # - use: etcd
      #   listen-address: "0.0.0.0"
      #   address: ${dns-host:rw-meta-0}
      #   id: etcd-0

      - use: meta-node
        # Id must starts with `meta-node`, therefore to be picked up by other
        # components.
        id: meta-node-0

        # Advertise address can be `id`, so as to use docker's DNS. If running
        # in host network mode, we should use IP directly in this field.
        address: ${dns-host:rw-meta-0}
        listen-address: "0.0.0.0"

      - use: compute-node
        id: compute-node-0
        listen-address: "0.0.0.0"
        address: ${dns-host:rw-compute-0}
        async-stack-trace: verbose
        enable-tiered-cache: true

      - use: compute-node
        id: compute-node-1
        listen-address: "0.0.0.0"
        address: ${dns-host:rw-compute-1}
        async-stack-trace: verbose
        enable-tiered-cache: true

      - use: compute-node
        id: compute-node-2
        listen-address: "0.0.0.0"
        address: ${dns-host:rw-compute-2}
        async-stack-trace: verbose
        enable-tiered-cache: true

      - use: frontend
        id: frontend-node-0
        listen-address: "0.0.0.0"
        address: ${dns-host:rw-meta-0}

      - use: compactor
        id: compactor-0
        listen-address: "0.0.0.0"
        address: ${dns-host:rw-source-0}
        max-concurrent-task-number: 15
        compaction-worker-threads-number: 15

      - use: redpanda
        address: ${dns-host:rw-source-0}

      - use: prometheus
        id: prometheus-0
        listen-address: "0.0.0.0"
        address: ${dns-host:rw-meta-0}

      - use: grafana
        listen-address: "0.0.0.0"
        address: ${dns-host:rw-meta-0}
        id: grafana-0

  #################################
  ### Configurations used on CI ###
  #################################

  ci-1cn-1fe:
    config-path: src/config/ci.toml
    steps:
      - use: minio
      - use: etcd
        unsafe-no-fsync: true
      - use: meta-node
      - use: compute-node
        enable-tiered-cache: true
      - use: frontend
      - use: compactor

  ci-3cn-1fe:
    config-path: src/config/ci.toml
    steps:
      - use: minio
      - use: etcd
        unsafe-no-fsync: true
      - use: meta-node
      - use: compute-node
        port: 5687
        exporter-port: 1222
        enable-tiered-cache: true
      - use: compute-node
        port: 5688
        exporter-port: 1223
        enable-tiered-cache: true
      - use: compute-node
        port: 5689
        exporter-port: 1224
        enable-tiered-cache: true
      - use: frontend
      - use: compactor

  ci-3cn-3fe:
    config-path: src/config/ci.toml
    steps:
      - use: minio
      - use: etcd
        unsafe-no-fsync: true
      - use: meta-node
      - use: compute-node
        port: 5687
        exporter-port: 1222
        enable-tiered-cache: true
      - use: compute-node
        port: 5688
        exporter-port: 1223
        enable-tiered-cache: true
      - use: compute-node
        port: 5689
        exporter-port: 1224
        enable-tiered-cache: true
      - use: frontend
        port: 4565
        exporter-port: 2222
        health-check-port: 6786
      - use: frontend
        port: 4566
        exporter-port: 2223
        health-check-port: 6787
      - use: frontend
        port: 4567
        exporter-port: 2224
        health-check-port: 6788
      - use: compactor

  ci-3cn-3fe-in-memory:
    config-path: src/config/ci.toml
    steps:
      - use: etcd
        unsafe-no-fsync: true
      - use: meta-node
      - use: compute-node
        port: 5687
        exporter-port: 1222
        enable-in-memory-kv-state-backend: true
      - use: compute-node
        port: 5688
        exporter-port: 1223
        enable-in-memory-kv-state-backend: true
      - use: compute-node
        port: 5689
        exporter-port: 1224
        enable-in-memory-kv-state-backend: true
      - use: frontend
        port: 4565
        exporter-port: 2222
        health-check-port: 6786
      - use: frontend
        port: 4566
        exporter-port: 2223
        health-check-port: 6787
      - use: frontend
        port: 4567
        exporter-port: 2224
        health-check-port: 6788

  ci-pubsub:
    config-path: src/config/ci.toml
    steps:
      - use: minio
      - use: etcd
        unsafe-no-fsync: true
      - use: meta-node
      - use: compute-node
        enable-tiered-cache: true
      - use: frontend
      - use: compactor
      - use: pubsub
        persist-data: true

  ci-kafka:
    config-path: src/config/ci.toml
    steps:
      - use: minio
      - use: etcd
        unsafe-no-fsync: true
      - use: meta-node
      - use: compute-node
        enable-tiered-cache: true
      - use: frontend
      - use: compactor
      - use: zookeeper
        persist-data: true
      - use: kafka
        persist-data: true

  ci-kafka-plus-pubsub:
    config-path: src/config/ci.toml
    steps:
      - use: minio
      - use: etcd
        unsafe-no-fsync: true
      - use: meta-node
      - use: compute-node
        enable-tiered-cache: true
      - use: frontend
      - use: compactor
      - use: zookeeper
        persist-data: true
      - use: kafka
        persist-data: true
      - use: pubsub
        persist-data: true

  ci-redis:
    config-path: src/config/ci.toml
    steps:
      - use: minio
      - use: etcd
        unsafe-no-fsync: true
      - use: meta-node
      - use: compute-node
        enable-tiered-cache: true
      - use: frontend
      - use: compactor
      - use: redis

  ci-compaction-test:
    config-path: src/config/ci-compaction-test.toml
    steps:
      - use: minio
      - use: etcd
        unsafe-no-fsync: true
      - use: meta-node
      - use: compute-node
        enable-tiered-cache: true
      - use: frontend
      - use: compactor

  ci-1cn-1fe-with-recovery:
    config-path: src/config/ci-recovery.toml
    steps:
      - use: minio
      - use: etcd
      - use: meta-node
      - use: compute-node
        enable-tiered-cache: true
      - use: frontend
      - use: compactor

compose:
  risingwave: "ghcr.io/risingwavelabs/risingwave:latest"
  prometheus: "prom/prometheus:latest"
  minio: "quay.io/minio/minio:latest"
  redpanda: "docker.vectorized.io/vectorized/redpanda:latest"
  grafana: "grafana/grafana-oss:latest"
  etcd: "quay.io/coreos/etcd:latest"

# The `use` field specified in the above `risedev` section will refer to the templates below.
template:
  minio:
    # Advertise address of MinIO s3 endpoint
    address: "127.0.0.1"

    # Advertise port of MinIO s3 endpoint
    port: 9301

    # Listen address of MinIO endpoint
    listen-address: ${address}

    # Console address of MinIO s3 endpoint
    console-address: "127.0.0.1"

    # Console port of MinIO s3 endpoint
    console-port: 9400

    # Root username (can be used to login to MinIO console)
    root-user: hummockadmin

    # Root password (can be used to login to MinIO console)
    root-password: hummockadmin

    # Bucket name to store hummock information
    hummock-bucket: hummock001

    # Id of this instance
    id: minio

    # Prometheus nodes used by this MinIO
    provide-prometheus: "prometheus*"

  etcd:
    # Id of this instance
    id: etcd-${port}

    # Advertise address of the single-node etcd.
    address: "127.0.0.1"

    # Listen port of the single-node etcd.
    port: 2388

    # Listen address
    listen-address: ${address}

    # Peer listen port of the single-node etcd.
    peer-port: 2389

    # Prometheus exporter listen port
    exporter-port: 2379

    # Whether to enable fsync (NEVER SET TO TRUE IN PRODUCTION ENVIRONMENT!)
    unsafe-no-fsync: false

    # Other etcd nodes
    provide-etcd: "etcd*"

  compute-node:
    # Compute-node advertise address
    address: "127.0.0.1"

    # Listen address
    listen-address: ${address}

    # Compute-node listen port
    port: 5688

    # Prometheus exporter listen port
    exporter-port: 1222

    # Id of this instance
    id: compute-node-${port}

    # Whether to enable async stack trace for this compute node, `off`, `on`, or `verbose`.
    # Considering the performance, `verbose` mode only effect under `release` profile with `debug_assertions` off.
    async-stack-trace: on

    # If `enable-tiered-cache` is true, hummock will use data directory as file cache.
    enable-tiered-cache: false

    # RPC endpoint for connector node
    connector-rpc-endpoint: "127.0.0.1:60061"

    # Minio instances used by this compute node
    provide-minio: "minio*"

    # AWS s3 bucket used by this compute node
    provide-aws-s3: "aws-s3*"

    # Meta-nodes used by this compute node
    provide-meta-node: "meta-node*"

    # Jaeger used by this compute node
    provide-jaeger: "jaeger*"

    # Sanity check: should use shared storage if there're multiple compute nodes
    provide-compute-node: "compute-node*"

    # Sanity check: should start at lease one compactor if using shared object store
    provide-compactor: "compactor*"

    # If `user-managed` is true, this service will be started by user with the above config
    user-managed: false

    # Whether to enable in-memory pure KV state backend
    enable-in-memory-kv-state-backend: false

    # Total available memory to LRU Manager in bytes
    total-memory-bytes: 8589934592

    # Parallelism of tasks per compute node
    parallelism: 4

  meta-node:
    # Meta-node advertise address
    address: "127.0.0.1"

    # Meta-node listen port
    port: 5690

    # Listen address
    listen-address: ${address}

    # Dashboard listen port
    dashboard-port: 5691

    # Prometheus exporter listen port
    exporter-port: 1250

    # Id of this instance
    id: meta-node-${port}

    # If `user-managed` is true, this service will be started by user with the above config
    user-managed: false

    # Etcd backend config
    provide-etcd-backend: "etcd*"

    # Prometheus nodes used by dashboard service
    provide-prometheus: "prometheus*"

  prometheus:
    # Advertise address of Prometheus
    address: "127.0.0.1"

    # Listen port of Prometheus
    port: 9500

    # Listen address
    listen-address: ${address}

    # Id of this instance
    id: prometheus

    # If `remote_write` is true, this Prometheus instance will push metrics to remote instance
    remote-write: false

    # AWS region of remote write
    remote-write-region: ""

    # Remote write url of this instance
    remote-write-url: ""

    # Compute-nodes used by this Prometheus instance
    provide-compute-node: "compute-node*"

    # Meta-nodes used by this Prometheus instance
    provide-meta-node: "meta-node*"

    # Minio instances used by this Prometheus instance
    provide-minio: "minio*"

    # Compactors used by this Prometheus instance
    provide-compactor: "compactor*"

    # Etcd used by this Prometheus instance
    provide-etcd: "etcd*"

    # Redpanda used by this Prometheus instance
    provide-redpanda: "redpanda*"

    # Frontend used by this Prometheus instance
    provide-frontend: "frontend*"

  frontend:
    # Advertise address of frontend
    address: "127.0.0.1"

    # Listen port of frontend
    port: 4566

    # Listen address
    listen-address: ${address}

    # Prometheus exporter listen port
    exporter-port: 2222

    # Health check listen port
    health-check-port: 6786

    # Id of this instance
    id: frontend-${port}

    # Meta-nodes used by this frontend instance
    provide-meta-node: "meta-node*"

    # If `user-managed` is true, this service will be started by user with the above config
    user-managed: false

  compactor:
    # Compactor advertise address
    address: "127.0.0.1"

    # Compactor listen port
    port: 6660

    # Listen address
    listen-address: ${address}

    # Prometheus exporter listen port
    exporter-port: 1260

    # Id of this instance
    id: compactor-${port}

    # Minio instances used by this compute node
    provide-minio: "minio*"

    # AWS s3 bucket used by this compute node
    provide-aws-s3: "aws-s3*"

    # Meta-nodes used by this compute node
    provide-meta-node: "meta-node*"

    # If `user-managed` is true, this service will be started by user with the above config
    user-managed: false

    # Hint used by meta node
    max-concurrent-task-number: 15

  connector-node:
    # Connector node advertise address
    address: "127.0.0.1"

    # Connector node listen port
    port: 60061

    # Id of this instance
    id: connector-${port}

  grafana:
    # Listen address of Grafana
    listen-address: ${address}

    # Advertise address of Grafana
    address: "127.0.0.1"

    # Listen port of Grafana
    port: 3001

    # Id of this instance
    id: grafana

    # Prometheus used by this Grafana instance
    provide-prometheus: "prometheus*"

  jaeger:
    # Id of this instance
    id: jaeger

    # Dashboard listen address of Jaeger
    dashboard-address: "127.0.0.1"

    # Dashboard listen port of Jaeger
    dashboard-port: 16680

    # Jaeger has a lot of ports open, and we don't want to make this config more complex.
    # So we keep the default value of jaeger instead of making it part of RiseDev config.

  # aws-s3 is a placeholder service to provide configurations
  aws-s3:
    # Id to be picked-up by services
    id: aws-s3

    # The bucket to be used for AWS S3
    bucket: test-bucket

    # access key, secret key and region should be set in aws config (either by env var or .aws/config)

    # used to support other s3 compatible object store.
    s3-compatible: false

  # Apache Kafka service
  kafka:
    # Id to be picked-up by services
    id: kafka-${port}

    # Advertise address of Kafka
    address: "127.0.0.1"

    # Listen port of Kafka
    port: 29092

    # Listen address
    listen-address: ${address}

    # ZooKeeper used by this Kafka instance
    provide-zookeeper: "zookeeper*"

    # If set to true, data will be persisted at data/{id}.
    persist-data: true

    # Kafka broker id. If there are multiple instances of Kafka, we will need to set.
    broker-id: 0

  # Google pubsub emulator service
  pubsub:
    id: pubsub-${port}

    address: "127.0.0.1"

    port: 5980

    persist-data: true

  # Apache ZooKeeper service
  zookeeper:
    # Id to be picked-up by services
    id: zookeeper-${port}

    # Advertise address of ZooKeeper
    address: "127.0.0.1"

    # Listen address
    listen-address: ${address}

    # Listen port of ZooKeeper
    port: 2181

    # If set to true, data will be persisted at data/{id}.
    persist-data: true

  # Only supported in RiseDev compose
  redpanda:
    # Id to be picked-up by services
    id: redpanda

    # Port used inside docker-compose cluster (e.g. create MV)
    internal-port: 29092

    # Port used on host (e.g. import data, connecting using kafkacat)
    outside-port: 9092

    # Connect address
    address: ${id}

    # Number of CPUs to use
    cpus: 8

    # Memory limit for Redpanda
    memory: 16G

  # redis service
  redis:
    # Id to be picked-up by services
    id: redis

    # listen port of redis
    port: 6379

    # address of redis
    address: "127.0.0.1"<|MERGE_RESOLUTION|>--- conflicted
+++ resolved
@@ -112,42 +112,6 @@
       - use: kafka
         persist-data: true
 
-<<<<<<< HEAD
-  full-compaction-test:
-    config-path: src/config/compaction-test.toml
-    steps:
-      - use: aws-s3
-        bucket: some-bucket # configure a valid bucket name
-      - use: etcd
-      - use: meta-node
-      - use: compute-node
-      - use: frontend
-      - use: compactor
-      - use: prometheus
-      - use: grafana
-      - use: zookeeper
-        persist-data: true
-      - use: kafka
-        persist-data: true
-
-  meta-backup-test:
-    config-path: src/config/meta-backup-test.toml
-    steps:
-      - use: etcd
-      - use: minio
-      - use: meta-node
-      - use: compute-node
-      - use: frontend
-      - use: compactor
-
-  meta-backup-test-restore:
-    config-path: src/config/meta-backup-test.toml
-    steps:
-      - use: etcd
-      - use: minio
-
-=======
->>>>>>> 0bffd600
   full-benchmark:
     steps:
       - use: minio
